--- conflicted
+++ resolved
@@ -7,10 +7,7 @@
 	-p ethcore \
 	-p ethsync \
 	-p ethcore-rpc \
-<<<<<<< HEAD
-=======
 	-p ethcore-signer \
->>>>>>> ca008fb5
 	-p ethcore-dapps \
 	-p parity \
 	-p ethminer