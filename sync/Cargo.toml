[package]
description = "Ethcore blockchain sync"
name = "ethsync"
version = "0.9.99"
license = "GPL-3.0"
authors = ["Ethcore <admin@ethcore.io"]

[lib]

[dependencies]
ethcore-util = { path = "../util" }
ethcore = { path = "../ethcore" }
ethminer = { path = "../miner" }
log = "0.3"
env_logger = "0.3"
time = "0.1.34"
rand = "0.3.13"
heapsize = "0.3"
clippy = { version = "0.0.44", optional = true }

[features]
default = []
<<<<<<< HEAD
dev = ["ethcore/dev", "ethcore-util/dev", "ethminer/dev"]
=======
dev = ["clippy", "ethcore/dev", "ethcore-util/dev"]
>>>>>>> 22d1def8
<|MERGE_RESOLUTION|>--- conflicted
+++ resolved
@@ -20,8 +20,4 @@
 
 [features]
 default = []
-<<<<<<< HEAD
-dev = ["ethcore/dev", "ethcore-util/dev", "ethminer/dev"]
-=======
-dev = ["clippy", "ethcore/dev", "ethcore-util/dev"]
->>>>>>> 22d1def8
+dev = ["clippy", "ethcore/dev", "ethcore-util/dev", "ethminer/dev"]