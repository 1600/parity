// Copyright 2015, 2016 Ethcore (UK) Ltd.
// This file is part of Parity.

// Parity is free software: you can redistribute it and/or modify
// it under the terms of the GNU General Public License as published by
// the Free Software Foundation, either version 3 of the License, or
// (at your option) any later version.

// Parity is distributed in the hope that it will be useful,
// but WITHOUT ANY WARRANTY; without even the implied warranty of
// MERCHANTABILITY or FITNESS FOR A PARTICULAR PURPOSE.  See the
// GNU General Public License for more details.

// You should have received a copy of the GNU General Public License
// along with Parity.  If not, see <http://www.gnu.org/licenses/>.
use std::collections::{HashSet, HashMap, BTreeMap, VecDeque};
use std::sync::{Arc, Weak};
use std::path::{Path};
use std::fmt;
use std::sync::atomic::{AtomicUsize, AtomicBool, Ordering as AtomicOrdering};
use std::time::{Instant};
use time::precise_time_ns;

// util
use util::{Bytes, PerfTimer, Itertools, Mutex, RwLock};
use util::{journaldb, TrieFactory, Trie};
use util::trie::TrieSpec;
use util::{U256, H256, Address, H2048, Uint, FixedHash};
use util::kvdb::*;

// other
use io::*;
use views::{HeaderView, BodyView};
use error::{ImportError, ExecutionError, CallError, BlockError, ImportResult, Error as EthcoreError};
use header::BlockNumber;
use state::State;
use spec::Spec;
use basic_types::Seal;
use engines::Engine;
use service::ClientIoMessage;
use env_info::LastHashes;
use verification;
use verification::{PreverifiedBlock, Verifier};
use block::*;
use transaction::{LocalizedTransaction, SignedTransaction, Action};
use blockchain::extras::TransactionAddress;
use types::filter::Filter;
use log_entry::LocalizedLogEntry;
use verification::queue::{BlockQueue, QueueInfo as BlockQueueInfo};
use blockchain::{BlockChain, BlockProvider, TreeRoute, ImportRoute};
use client::{
	BlockID, TransactionID, UncleID, TraceId, ClientConfig, BlockChainClient,
	MiningBlockChainClient, TraceFilter, CallAnalytics, BlockImportError, Mode,
	ChainNotify,
};
use client::Error as ClientError;
use env_info::EnvInfo;
use executive::{Executive, Executed, TransactOptions, contract_address};
use receipt::LocalizedReceipt;
use trace::{TraceDB, ImportRequest as TraceImportRequest, LocalizedTrace, Database as TraceDatabase};
use trace;
use trace::FlatTransactionTraces;
use evm::Factory as EvmFactory;
use miner::{Miner, MinerService};
use snapshot::{self, io as snapshot_io};
use factory::Factories;
use rlp::{View, UntrustedRlp};
use state_db::StateDB;

// re-export
pub use types::blockchain_info::BlockChainInfo;
pub use types::block_status::BlockStatus;
pub use blockchain::CacheSize as BlockChainCacheSize;

const MAX_TX_QUEUE_SIZE: usize = 4096;
const MAX_QUEUE_SIZE_TO_SLEEP_ON: usize = 2;

impl fmt::Display for BlockChainInfo {
	fn fmt(&self, f: &mut fmt::Formatter) -> fmt::Result {
		write!(f, "#{}.{}", self.best_block_number, self.best_block_hash)
	}
}

/// Report on the status of a client.
#[derive(Default, Clone, Debug, Eq, PartialEq)]
pub struct ClientReport {
	/// How many blocks have been imported so far.
	pub blocks_imported: usize,
	/// How many transactions have been applied so far.
	pub transactions_applied: usize,
	/// How much gas has been processed so far.
	pub gas_processed: U256,
	/// Memory used by state DB
	pub state_db_mem: usize,
}

impl ClientReport {
	/// Alter internal reporting to reflect the additional `block` has been processed.
	pub fn accrue_block(&mut self, block: &PreverifiedBlock) {
		self.blocks_imported += 1;
		self.transactions_applied += block.transactions.len();
		self.gas_processed = self.gas_processed + block.header.gas_used().clone();
	}
}

struct SleepState {
	last_activity: Option<Instant>,
	last_autosleep: Option<Instant>,
}

impl SleepState {
	fn new(awake: bool) -> Self {
		SleepState {
			last_activity: match awake { false => None, true => Some(Instant::now()) },
			last_autosleep: match awake { false => Some(Instant::now()), true => None },
		}
	}
}

/// Blockchain database client backed by a persistent database. Owns and manages a blockchain and a block queue.
/// Call `import_block()` to import a block asynchronously; `flush_queue()` flushes the queue.
pub struct Client {
	mode: Mode,
	chain: RwLock<Arc<BlockChain>>,
	tracedb: RwLock<TraceDB<BlockChain>>,
	engine: Arc<Engine>,
	config: ClientConfig,
	pruning: journaldb::Algorithm,
	db: RwLock<Arc<Database>>,
	state_db: Mutex<StateDB>,
	block_queue: BlockQueue,
	report: RwLock<ClientReport>,
	import_lock: Mutex<()>,
	panic_handler: Arc<PanicHandler>,
	verifier: Box<Verifier>,
	miner: Arc<Miner>,
	sleep_state: Mutex<SleepState>,
	liveness: AtomicBool,
	io_channel: IoChannel<ClientIoMessage>,
	notify: RwLock<Vec<Weak<ChainNotify>>>,
	queue_transactions: AtomicUsize,
	last_hashes: RwLock<VecDeque<H256>>,
	factories: Factories,
}

/// The pruning constant -- how old blocks must be before we
/// assume finality of a given candidate.
pub const HISTORY: u64 = 1200;

impl Client {
	/// Create a new client with given spec and DB path and custom verifier.
	pub fn new(
		config: ClientConfig,
		spec: &Spec,
		path: &Path,
		miner: Arc<Miner>,
		message_channel: IoChannel<ClientIoMessage>,
		db_config: &DatabaseConfig,
	) -> Result<Arc<Client>, ClientError> {
		let path = path.to_path_buf();
		let gb = spec.genesis_block();

		let db = Arc::new(try!(Database::open(&db_config, &path.to_str().expect("DB path could not be converted to string.")).map_err(ClientError::Database)));
		let chain = Arc::new(BlockChain::new(config.blockchain.clone(), &gb, db.clone()));
		let tracedb = RwLock::new(TraceDB::new(config.tracing.clone(), db.clone(), chain.clone()));

		let trie_spec = match config.fat_db {
			true => TrieSpec::Fat,
			false => TrieSpec::Secure,
		};

		let journal_db = journaldb::new(db.clone(), config.pruning, ::db::COL_STATE);
		let mut state_db = StateDB::new(journal_db, config.state_cache_size);
		if state_db.journal_db().is_empty() && try!(spec.ensure_db_good(&mut state_db)) {
			let mut batch = DBTransaction::new(&db);
			try!(state_db.journal_under(&mut batch, 0, &spec.genesis_header().hash()));
			try!(db.write(batch).map_err(ClientError::Database));
		}

		if !chain.block_header(&chain.best_block_hash()).map_or(true, |h| state_db.journal_db().contains(h.state_root())) {
			warn!("State root not found for block #{} ({})", chain.best_block_number(), chain.best_block_hash().hex());
		}

		let engine = spec.engine.clone();

		let block_queue = BlockQueue::new(config.queue.clone(), engine.clone(), message_channel.clone());
		let panic_handler = PanicHandler::new_in_arc();
		panic_handler.forward_from(&block_queue);

		let awake = match config.mode { Mode::Dark(..) => false, _ => true };

		let factories = Factories {
			vm: EvmFactory::new(config.vm_type.clone(), config.jump_table_size),
			trie: TrieFactory::new(trie_spec),
			accountdb: Default::default(),
		};

		let client = Client {
			sleep_state: Mutex::new(SleepState::new(awake)),
			liveness: AtomicBool::new(awake),
			mode: config.mode.clone(),
			chain: RwLock::new(chain),
			tracedb: tracedb,
			engine: engine,
			pruning: config.pruning.clone(),
			verifier: verification::new(config.verifier_type.clone()),
			config: config,
			db: RwLock::new(db),
			state_db: Mutex::new(state_db),
			block_queue: block_queue,
			report: RwLock::new(Default::default()),
			import_lock: Mutex::new(()),
			panic_handler: panic_handler,
			miner: miner,
			io_channel: message_channel,
			notify: RwLock::new(Vec::new()),
			queue_transactions: AtomicUsize::new(0),
			last_hashes: RwLock::new(VecDeque::new()),
			factories: factories,
		};
		Ok(Arc::new(client))
	}

	/// Adds an actor to be notified on certain events
	pub fn add_notify(&self, target: Arc<ChainNotify>) {
		self.notify.write().push(Arc::downgrade(&target));
	}

	fn notify<F>(&self, f: F) where F: Fn(&ChainNotify) {
		for np in self.notify.read().iter() {
			if let Some(n) = np.upgrade() {
				f(&*n);
			}
		}
	}

	/// Flush the block import queue.
	pub fn flush_queue(&self) {
		self.block_queue.flush();
		while !self.block_queue.queue_info().is_empty() {
			self.import_verified_blocks();
		}
	}

	fn build_last_hashes(&self, parent_hash: H256) -> Arc<LastHashes> {
		{
			let hashes = self.last_hashes.read();
			if hashes.front().map_or(false, |h| h == &parent_hash) {
				let mut res = Vec::from(hashes.clone());
				res.resize(256, H256::default());
				return Arc::new(res);
			}
		}
		let mut last_hashes = LastHashes::new();
		last_hashes.resize(256, H256::default());
		last_hashes[0] = parent_hash;
		let chain = self.chain.read();
		for i in 0..255 {
			match chain.block_details(&last_hashes[i]) {
				Some(details) => {
					last_hashes[i + 1] = details.parent.clone();
				},
				None => break,
			}
		}
		let mut cached_hashes = self.last_hashes.write();
		*cached_hashes = VecDeque::from(last_hashes.clone());
		Arc::new(last_hashes)
	}

	fn check_and_close_block(&self, block: &PreverifiedBlock) -> Result<LockedBlock, ()> {
		let engine = &*self.engine;
		let header = &block.header;

		let chain = self.chain.read();
		// Check the block isn't so old we won't be able to enact it.
		let best_block_number = chain.best_block_number();
		if best_block_number >= HISTORY && header.number() <= best_block_number - HISTORY {
			warn!(target: "client", "Block import failed for #{} ({})\nBlock is ancient (current best block: #{}).", header.number(), header.hash(), best_block_number);
			return Err(());
		}

		// Verify Block Family
		let verify_family_result = self.verifier.verify_block_family(header, &block.bytes, engine, &**chain);
		if let Err(e) = verify_family_result {
			warn!(target: "client", "Stage 3 block verification failed for #{} ({})\nError: {:?}", header.number(), header.hash(), e);
			return Err(());
		};

		// Check if Parent is in chain
		let chain_has_parent = chain.block_header(header.parent_hash());
		if let Some(parent) = chain_has_parent {
			// Enact Verified Block
			let last_hashes = self.build_last_hashes(header.parent_hash().clone());
			let db = self.state_db.lock().boxed_clone_canon(&header.parent_hash());

			let enact_result = enact_verified(block, engine, self.tracedb.read().tracing_enabled(), db, &parent, last_hashes, self.factories.clone());
			let locked_block = try!(enact_result.map_err(|e| {
				warn!(target: "client", "Block import failed for #{} ({})\nError: {:?}", header.number(), header.hash(), e);
			}));

			// Final Verification
			if let Err(e) = self.verifier.verify_block_final(header, locked_block.block().header()) {
				warn!(target: "client", "Stage 4 block verification failed for #{} ({})\nError: {:?}", header.number(), header.hash(), e);
				return Err(());
			}

			Ok(locked_block)
		} else {
			warn!(target: "client", "Block import failed for #{} ({}): Parent not found ({}) ", header.number(), header.hash(), header.parent_hash());
			Err(())
		}
	}

	fn calculate_enacted_retracted(&self, import_results: &[ImportRoute]) -> (Vec<H256>, Vec<H256>) {
		fn map_to_vec(map: Vec<(H256, bool)>) -> Vec<H256> {
			map.into_iter().map(|(k, _v)| k).collect()
		}

		// In ImportRoute we get all the blocks that have been enacted and retracted by single insert.
		// Because we are doing multiple inserts some of the blocks that were enacted in import `k`
		// could be retracted in import `k+1`. This is why to understand if after all inserts
		// the block is enacted or retracted we iterate over all routes and at the end final state
		// will be in the hashmap
		let map = import_results.iter().fold(HashMap::new(), |mut map, route| {
			for hash in &route.enacted {
				map.insert(hash.clone(), true);
			}
			for hash in &route.retracted {
				map.insert(hash.clone(), false);
			}
			map
		});

		// Split to enacted retracted (using hashmap value)
		let (enacted, retracted) = map.into_iter().partition(|&(_k, v)| v);
		// And convert tuples to keys
		(map_to_vec(enacted), map_to_vec(retracted))
	}

	/// This is triggered by a message coming from a block queue when the block is ready for insertion
	pub fn import_verified_blocks(&self) -> usize {
		let max_blocks_to_import = 64;
		let (imported_blocks, import_results, invalid_blocks, imported, duration) = {
			let mut imported_blocks = Vec::with_capacity(max_blocks_to_import);
			let mut invalid_blocks = HashSet::new();
			let mut import_results = Vec::with_capacity(max_blocks_to_import);

			let _import_lock = self.import_lock.lock();
			let _timer = PerfTimer::new("import_verified_blocks");
			let start = precise_time_ns();
			let blocks = self.block_queue.drain(max_blocks_to_import);

			for block in blocks {
				let header = &block.header;
				let is_invalid = invalid_blocks.contains(header.parent_hash());
				if is_invalid {
					invalid_blocks.insert(header.hash());
					continue;
				}
				if let Ok(closed_block) = self.check_and_close_block(&block) {
					imported_blocks.push(header.hash());

					let route = self.commit_block(closed_block, &header.hash(), &block.bytes);
					import_results.push(route);

					self.report.write().accrue_block(&block);
				} else {
					invalid_blocks.insert(header.hash());
				}
			}

			let imported = imported_blocks.len();
			let invalid_blocks = invalid_blocks.into_iter().collect::<Vec<H256>>();

			{
				if !invalid_blocks.is_empty() {
					self.block_queue.mark_as_bad(&invalid_blocks);
				}
				if !imported_blocks.is_empty() {
					self.block_queue.mark_as_good(&imported_blocks);
				}
			}
			let duration_ns = precise_time_ns() - start;
			(imported_blocks, import_results, invalid_blocks, imported, duration_ns)
		};

		{
			if !imported_blocks.is_empty() && self.block_queue.queue_info().is_empty() {
				let (enacted, retracted) = self.calculate_enacted_retracted(&import_results);

				if self.queue_info().is_empty() {
					self.miner.chain_new_blocks(self, &imported_blocks, &invalid_blocks, &enacted, &retracted);
				}

				self.notify(|notify| {
					notify.new_blocks(
						imported_blocks.clone(),
						invalid_blocks.clone(),
						enacted.clone(),
						retracted.clone(),
						Vec::new(),
						duration,
					);
				});
			}
		}

		self.db.read().flush().expect("DB flush failed.");
		imported
	}

	fn commit_block<B>(&self, block: B, hash: &H256, block_data: &[u8]) -> ImportRoute where B: IsBlock + Drain {
		let number = block.header().number();
		let parent = block.header().parent_hash().clone();
		let chain = self.chain.read();
<<<<<<< HEAD
=======
		// Are we committing an era?
		let ancient = if number >= HISTORY {
			let n = number - HISTORY;
			Some((n, chain.block_hash(n).expect("only verified blocks can be commited; verified block has hash; qed")))
		} else {
			None
		};
>>>>>>> 4bcc9e3b

		// Commit results
		let receipts = block.receipts().to_owned();
		let traces = block.traces().clone().unwrap_or_else(Vec::new);
		let traces: Vec<FlatTransactionTraces> = traces.into_iter()
			.map(Into::into)
			.collect();

		//let traces = From::from(block.traces().clone().unwrap_or_else(Vec::new));

		let mut batch = DBTransaction::new(&self.db.read());
		// CHECK! I *think* this is fine, even if the state_root is equal to another
		// already-imported block of the same number.
		// TODO: Prove it with a test.
<<<<<<< HEAD
		let mut db = block.drain();

		db.journal_under(&mut batch, number, hash).expect("DB commit failed");

		if number >= HISTORY {
			let n = number - HISTORY;
			db.mark_canonical(&mut batch, n, &chain.block_hash(n).unwrap()).expect("DB commit failed");
		}
=======
		let mut state = block.drain();
		state.commit(&mut batch, number, hash, ancient).expect("DB commit failed.");
>>>>>>> 4bcc9e3b

		let route = chain.insert_block(&mut batch, block_data, receipts);
		self.tracedb.read().import(&mut batch, TraceImportRequest {
			traces: traces.into(),
			block_hash: hash.clone(),
			block_number: number,
			enacted: route.enacted.clone(),
			retracted: route.retracted.len()
		});
		let is_canon = route.enacted.last().map_or(false, |h| h == hash);
		state.sync_cache(&route.enacted, &route.retracted, is_canon);
		// Final commit to the DB
		self.db.read().write_buffered(batch);
		chain.commit();
		self.update_last_hashes(&parent, hash);
		route
	}

	fn update_last_hashes(&self, parent: &H256, hash: &H256) {
		let mut hashes = self.last_hashes.write();
		if hashes.front().map_or(false, |h| h == parent) {
			if hashes.len() > 255 {
				hashes.pop_back();
			}
			hashes.push_front(hash.clone());
		}
	}

	/// Import transactions from the IO queue
	pub fn import_queued_transactions(&self, transactions: &[Bytes]) -> usize {
		let _timer = PerfTimer::new("import_queued_transactions");
		self.queue_transactions.fetch_sub(transactions.len(), AtomicOrdering::SeqCst);
		let txs = transactions.iter().filter_map(|bytes| UntrustedRlp::new(bytes).as_val().ok()).collect();
		let results = self.miner.import_external_transactions(self, txs);
		results.len()
	}

	/// Attempt to get a copy of a specific block's final state.
	///
	/// This will not fail if given BlockID::Latest.
	/// Otherwise, this can fail (but may not) if the DB prunes state.
	pub fn state_at(&self, id: BlockID) -> Option<State> {
		// fast path for latest state.
		match id.clone() {
			BlockID::Pending => return self.miner.pending_state().or_else(|| Some(self.state())),
			BlockID::Latest => return Some(self.state()),
			_ => {},
		}

		let block_number = match self.block_number(id.clone()) {
			Some(num) => num,
			None => return None,
		};

		self.block_header(id).and_then(|header| {
			let db = self.state_db.lock().boxed_clone();

			// early exit for pruned blocks
			if db.is_pruned() && self.chain.read().best_block_number() >= block_number + HISTORY {
				return None;
			}

			let root = HeaderView::new(&header).state_root();

			State::from_existing(db, root, self.engine.account_start_nonce(), self.factories.clone()).ok()
		})
	}

	/// Attempt to get a copy of a specific block's beginning state.
	///
	/// This will not fail if given BlockID::Latest.
	/// Otherwise, this can fail (but may not) if the DB prunes state.
	pub fn state_at_beginning(&self, id: BlockID) -> Option<State> {
		// fast path for latest state.
		match id {
			BlockID::Pending => self.state_at(BlockID::Latest),
			id => match self.block_number(id) {
				None | Some(0) => None,
				Some(n) => self.state_at(BlockID::Number(n - 1)),
			}
		}
	}

	/// Get a copy of the best block's state.
	pub fn state(&self) -> State {
		let header = self.best_block_header();
		let header = HeaderView::new(&header);
		State::from_existing(
			self.state_db.lock().boxed_clone_canon(&header.hash()),
			header.state_root(),
			self.engine.account_start_nonce(),
			self.factories.clone())
		.expect("State root of best block header always valid.")
	}

	/// Get info on the cache.
	pub fn blockchain_cache_info(&self) -> BlockChainCacheSize {
		self.chain.read().cache_size()
	}

	/// Get the report.
	pub fn report(&self) -> ClientReport {
		let mut report = self.report.read().clone();
		report.state_db_mem = self.state_db.lock().mem_used();
		report
	}

	/// Tick the client.
	// TODO: manage by real events.
	pub fn tick(&self) {
		self.chain.read().collect_garbage();
		self.block_queue.collect_garbage();
		self.tracedb.read().collect_garbage();

		match self.mode {
			Mode::Dark(timeout) => {
				let mut ss = self.sleep_state.lock();
				if let Some(t) = ss.last_activity {
					if Instant::now() > t + timeout {
						self.sleep();
						ss.last_activity = None;
					}
				}
			}
			Mode::Passive(timeout, wakeup_after) => {
				let mut ss = self.sleep_state.lock();
				let now = Instant::now();
				if let Some(t) = ss.last_activity {
					if now > t + timeout {
						self.sleep();
						ss.last_activity = None;
						ss.last_autosleep = Some(now);
					}
				}
				if let Some(t) = ss.last_autosleep {
					if now > t + wakeup_after {
						self.wake_up();
						ss.last_activity = Some(now);
						ss.last_autosleep = None;
					}
				}
			}
			_ => {}
		}
	}

	/// Look up the block number for the given block ID.
	pub fn block_number(&self, id: BlockID) -> Option<BlockNumber> {
		match id {
			BlockID::Number(number) => Some(number),
			BlockID::Hash(ref hash) => self.chain.read().block_number(hash),
			BlockID::Earliest => Some(0),
			BlockID::Latest | BlockID::Pending => Some(self.chain.read().best_block_number()),
		}
	}

	/// Take a snapshot at the given block.
	/// If the ID given is "latest", this will default to 1000 blocks behind.
	pub fn take_snapshot<W: snapshot_io::SnapshotWriter + Send>(&self, writer: W, at: BlockID, p: &snapshot::Progress) -> Result<(), EthcoreError> {
		let db = self.state_db.lock().journal_db().boxed_clone();
		let best_block_number = self.chain_info().best_block_number;
		let block_number = try!(self.block_number(at).ok_or(snapshot::Error::InvalidStartingBlock(at)));

		if best_block_number > HISTORY + block_number && db.is_pruned() {
			return Err(snapshot::Error::OldBlockPrunedDB.into());
		}

		let start_hash = match at {
			BlockID::Latest => {
				let start_num = if best_block_number > 1000 {
					best_block_number - 1000
				} else {
					0
				};

				self.block_hash(BlockID::Number(start_num))
					.expect("blocks within HISTORY are always stored.")
			}
			_ => match self.block_hash(at) {
				Some(hash) => hash,
				None => return Err(snapshot::Error::InvalidStartingBlock(at).into()),
			},
		};

		try!(snapshot::take_snapshot(&self.chain.read(), start_hash, db.as_hashdb(), writer, p));

		Ok(())
	}

	fn block_hash(chain: &BlockChain, id: BlockID) -> Option<H256> {
		match id {
			BlockID::Hash(hash) => Some(hash),
			BlockID::Number(number) => chain.block_hash(number),
			BlockID::Earliest => chain.block_hash(0),
			BlockID::Latest | BlockID::Pending => Some(chain.best_block_hash()),
		}
	}

	fn transaction_address(&self, id: TransactionID) -> Option<TransactionAddress> {
		match id {
			TransactionID::Hash(ref hash) => self.chain.read().transaction_address(hash),
			TransactionID::Location(id, index) => Self::block_hash(&self.chain.read(), id).map(|hash| TransactionAddress {
				block_hash: hash,
				index: index,
			})
		}
	}

	fn wake_up(&self) {
		if !self.liveness.load(AtomicOrdering::Relaxed) {
			self.liveness.store(true, AtomicOrdering::Relaxed);
			self.notify(|n| n.start());
			trace!(target: "mode", "wake_up: Waking.");
		}
	}

	fn sleep(&self) {
		if self.liveness.load(AtomicOrdering::Relaxed) {
			// only sleep if the import queue is mostly empty.
			if self.queue_info().total_queue_size() <= MAX_QUEUE_SIZE_TO_SLEEP_ON {
				self.liveness.store(false, AtomicOrdering::Relaxed);
				self.notify(|n| n.stop());
				trace!(target: "mode", "sleep: Sleeping.");
			} else {
				trace!(target: "mode", "sleep: Cannot sleep - syncing ongoing.");
				// TODO: Consider uncommenting.
				//*self.last_activity.lock() = Some(Instant::now());
			}
		}
	}
}

impl snapshot::DatabaseRestore for Client {
	/// Restart the client with a new backend
	fn restore_db(&self, new_db: &str) -> Result<(), EthcoreError> {
		trace!(target: "snapshot", "Replacing client database with {:?}", new_db);

		let _import_lock = self.import_lock.lock();
		let mut state_db = self.state_db.lock();
		let mut chain = self.chain.write();
		let mut tracedb = self.tracedb.write();
		self.miner.clear();
		let db = self.db.write();
		try!(db.restore(new_db));

		let cache_size = state_db.cache_size();
		*state_db = StateDB::new(journaldb::new(db.clone(), self.pruning, ::db::COL_STATE), cache_size);
		*chain = Arc::new(BlockChain::new(self.config.blockchain.clone(), &[], db.clone()));
		*tracedb = TraceDB::new(self.config.tracing.clone(), db.clone(), chain.clone());
		Ok(())
	}
}


impl BlockChainClient for Client {
	fn call(&self, t: &SignedTransaction, block: BlockID, analytics: CallAnalytics) -> Result<Executed, CallError> {
		let header = try!(self.block_header(block).ok_or(CallError::StatePruned));
		let view = HeaderView::new(&header);
		let last_hashes = self.build_last_hashes(view.hash());
		let env_info = EnvInfo {
			number: view.number(),
			author: view.author(),
			timestamp: view.timestamp(),
			difficulty: view.difficulty(),
			last_hashes: last_hashes,
			gas_used: U256::zero(),
			gas_limit: U256::max_value(),
		};
		// that's just a copy of the state.
		let mut state = try!(self.state_at(block).ok_or(CallError::StatePruned));
		let original_state = if analytics.state_diffing { Some(state.clone()) } else { None };

		let sender = try!(t.sender().map_err(|e| {
			let message = format!("Transaction malformed: {:?}", e);
			ExecutionError::TransactionMalformed(message)
		}));
		let balance = state.balance(&sender);
		let needed_balance = t.value + t.gas * t.gas_price;
		if balance < needed_balance {
			// give the sender a sufficient balance
			state.add_balance(&sender, &(needed_balance - balance));
		}
		let options = TransactOptions { tracing: analytics.transaction_tracing, vm_tracing: analytics.vm_tracing, check_nonce: false };
		let mut ret = try!(Executive::new(&mut state, &env_info, &*self.engine, &self.factories.vm).transact(t, options));

		// TODO gav move this into Executive.
		ret.state_diff = original_state.map(|original| state.diff_from(original));

		Ok(ret)
	}

	fn replay(&self, id: TransactionID, analytics: CallAnalytics) -> Result<Executed, CallError> {
		let address = try!(self.transaction_address(id).ok_or(CallError::TransactionNotFound));
		let header_data = try!(self.block_header(BlockID::Hash(address.block_hash)).ok_or(CallError::StatePruned));
		let body_data = try!(self.block_body(BlockID::Hash(address.block_hash)).ok_or(CallError::StatePruned));
		let mut state = try!(self.state_at_beginning(BlockID::Hash(address.block_hash)).ok_or(CallError::StatePruned));
		let txs = BodyView::new(&body_data).transactions();

		if address.index >= txs.len() {
			return Err(CallError::TransactionNotFound);
		}

		let options = TransactOptions { tracing: analytics.transaction_tracing, vm_tracing: analytics.vm_tracing, check_nonce: false };
		let view = HeaderView::new(&header_data);
		let last_hashes = self.build_last_hashes(view.hash());
		let mut env_info = EnvInfo {
			number: view.number(),
			author: view.author(),
			timestamp: view.timestamp(),
			difficulty: view.difficulty(),
			last_hashes: last_hashes,
			gas_used: U256::default(),
			gas_limit: view.gas_limit(),
		};
		for t in txs.iter().take(address.index) {
			match Executive::new(&mut state, &env_info, &*self.engine, &self.factories.vm).transact(t, Default::default()) {
				Ok(x) => { env_info.gas_used = env_info.gas_used + x.gas_used; }
				Err(ee) => { return Err(CallError::Execution(ee)) }
			}
		}
		let t = &txs[address.index];

		let original_state = if analytics.state_diffing { Some(state.clone()) } else { None };
		let mut ret = try!(Executive::new(&mut state, &env_info, &*self.engine, &self.factories.vm).transact(t, options));
		ret.state_diff = original_state.map(|original| state.diff_from(original));

		Ok(ret)
	}

	fn keep_alive(&self) {
		if self.mode != Mode::Active {
			self.wake_up();
			(*self.sleep_state.lock()).last_activity = Some(Instant::now());
		}
	}

	fn best_block_header(&self) -> Bytes {
		self.chain.read().best_block_header()
	}

	fn block_header(&self, id: BlockID) -> Option<Bytes> {
		let chain = self.chain.read();
		Self::block_hash(&chain, id).and_then(|hash| chain.block_header_data(&hash))
	}

	fn block_body(&self, id: BlockID) -> Option<Bytes> {
		let chain = self.chain.read();
		Self::block_hash(&chain, id).and_then(|hash| chain.block_body(&hash))
	}

	fn block(&self, id: BlockID) -> Option<Bytes> {
		if let BlockID::Pending = id {
			if let Some(block) = self.miner.pending_block() {
				return Some(block.rlp_bytes(Seal::Without));
			}
		}
		let chain = self.chain.read();
		Self::block_hash(&chain, id).and_then(|hash| {
			chain.block(&hash)
		})
	}

	fn block_status(&self, id: BlockID) -> BlockStatus {
		let chain = self.chain.read();
		match Self::block_hash(&chain, id) {
			Some(ref hash) if chain.is_known(hash) => BlockStatus::InChain,
			Some(hash) => self.block_queue.status(&hash).into(),
			None => BlockStatus::Unknown
		}
	}

	fn block_total_difficulty(&self, id: BlockID) -> Option<U256> {
		if let BlockID::Pending = id {
			if let Some(block) = self.miner.pending_block() {
				return Some(*block.header.difficulty() + self.block_total_difficulty(BlockID::Latest).expect("blocks in chain have details; qed"));
			}
		}
		let chain = self.chain.read();
		Self::block_hash(&chain, id).and_then(|hash| chain.block_details(&hash)).map(|d| d.total_difficulty)
	}

	fn nonce(&self, address: &Address, id: BlockID) -> Option<U256> {
		self.state_at(id).map(|s| s.nonce(address))
	}

	fn block_hash(&self, id: BlockID) -> Option<H256> {
		let chain = self.chain.read();
		Self::block_hash(&chain, id)
	}

	fn code(&self, address: &Address, id: BlockID) -> Option<Option<Bytes>> {
		self.state_at(id).map(|s| s.code(address).map(|c| (*c).clone()))
	}

	fn balance(&self, address: &Address, id: BlockID) -> Option<U256> {
		self.state_at(id).map(|s| s.balance(address))
	}

	fn storage_at(&self, address: &Address, position: &H256, id: BlockID) -> Option<H256> {
		self.state_at(id).map(|s| s.storage_at(address, position))
	}

	fn list_accounts(&self, id: BlockID) -> Option<Vec<Address>> {
		if !self.factories.trie.is_fat() {
			trace!(target: "fatdb", "list_accounts: Not a fat DB");
			return None;
		}

		let state = match self.state_at(id) {
			Some(state) => state,
			_ => return None,
		};

		let (root, db) = state.drop();
		let trie = match self.factories.trie.readonly(db.as_hashdb(), &root) {
			Ok(trie) => trie,
			_ => {
				trace!(target: "fatdb", "list_accounts: Couldn't open the DB");
				return None;
			}
		};

		let iter = match trie.iter() {
			Ok(iter) => iter,
			_ => return None,
		};

		let accounts = iter.filter_map(|item| {
			item.ok().map(|(addr, _)| Address::from_slice(&addr))
		}).collect();

		Some(accounts)
	}

	fn transaction(&self, id: TransactionID) -> Option<LocalizedTransaction> {
		self.transaction_address(id).and_then(|address| self.chain.read().transaction(&address))
	}

	fn uncle(&self, id: UncleID) -> Option<Bytes> {
		let index = id.position;
		self.block_body(id.block).and_then(|body| BodyView::new(&body).uncle_rlp_at(index))
	}

	fn transaction_receipt(&self, id: TransactionID) -> Option<LocalizedReceipt> {
		let chain = self.chain.read();
		self.transaction_address(id)
			.and_then(|address| chain.block_number(&address.block_hash).and_then(|block_number| {
			let t = chain.block_body(&address.block_hash)
				.and_then(|block| {
					BodyView::new(&block).localized_transaction_at(&address.block_hash, block_number, address.index)
				});

			let tx_and_sender = t.and_then(|tx| tx.sender().ok().map(|sender| (tx, sender)));

			match (tx_and_sender, chain.transaction_receipt(&address)) {
				(Some((tx, sender)), Some(receipt)) => {
					let block_hash = tx.block_hash.clone();
					let block_number = tx.block_number.clone();
					let transaction_hash = tx.hash();
					let transaction_index = tx.transaction_index;
					let prior_gas_used = match tx.transaction_index {
						0 => U256::zero(),
						i => {
							let prior_address = TransactionAddress { block_hash: address.block_hash, index: i - 1 };
							let prior_receipt = chain.transaction_receipt(&prior_address).expect("Transaction receipt at `address` exists; `prior_address` has lower index in same block; qed");
							prior_receipt.gas_used
						}
					};
					Some(LocalizedReceipt {
						transaction_hash: tx.hash(),
						transaction_index: tx.transaction_index,
						block_hash: tx.block_hash,
						block_number: tx.block_number,
						cumulative_gas_used: receipt.gas_used,
						gas_used: receipt.gas_used - prior_gas_used,
						contract_address: match tx.action {
							Action::Call(_) => None,
							Action::Create => Some(contract_address(&sender, &tx.nonce))
						},
						logs: receipt.logs.into_iter().enumerate().map(|(i, log)| LocalizedLogEntry {
							entry: log,
							block_hash: block_hash.clone(),
							block_number: block_number,
							transaction_hash: transaction_hash.clone(),
							transaction_index: transaction_index,
							log_index: i
						}).collect()
					})
				},
				_ => None
			}
		}))
	}

	fn tree_route(&self, from: &H256, to: &H256) -> Option<TreeRoute> {
		let chain = self.chain.read();
		match chain.is_known(from) && chain.is_known(to) {
			true => Some(chain.tree_route(from.clone(), to.clone())),
			false => None
		}
	}

	fn find_uncles(&self, hash: &H256) -> Option<Vec<H256>> {
		self.chain.read().find_uncle_hashes(hash, self.engine.maximum_uncle_age())
	}

	fn state_data(&self, hash: &H256) -> Option<Bytes> {
		self.state_db.lock().journal_db().state(hash)
	}

	fn block_receipts(&self, hash: &H256) -> Option<Bytes> {
		self.chain.read().block_receipts(hash).map(|receipts| ::rlp::encode(&receipts).to_vec())
	}

	fn import_block(&self, bytes: Bytes) -> Result<H256, BlockImportError> {
		use verification::queue::kind::HasHash;
		use verification::queue::kind::blocks::Unverified;

		// create unverified block here so the `sha3` calculation can be cached.
		let unverified = Unverified::new(bytes);

		{
			if self.chain.read().is_known(&unverified.hash()) {
				return Err(BlockImportError::Import(ImportError::AlreadyInChain));
			}
			if self.block_status(BlockID::Hash(unverified.parent_hash())) == BlockStatus::Unknown {
				return Err(BlockImportError::Block(BlockError::UnknownParent(unverified.parent_hash())));
			}
		}
		Ok(try!(self.block_queue.import(unverified)))
	}

	fn queue_info(&self) -> BlockQueueInfo {
		self.block_queue.queue_info()
	}

	fn clear_queue(&self) {
		self.block_queue.clear();
	}

	fn chain_info(&self) -> BlockChainInfo {
		let chain = self.chain.read();
		BlockChainInfo {
			total_difficulty: chain.best_block_total_difficulty(),
			pending_total_difficulty: chain.best_block_total_difficulty(),
			genesis_hash: chain.genesis_hash(),
			best_block_hash: chain.best_block_hash(),
			best_block_number: From::from(chain.best_block_number())
		}
	}

	fn additional_params(&self) -> BTreeMap<String, String> {
		self.engine.additional_params().into_iter().collect()
	}

	fn blocks_with_bloom(&self, bloom: &H2048, from_block: BlockID, to_block: BlockID) -> Option<Vec<BlockNumber>> {
		match (self.block_number(from_block), self.block_number(to_block)) {
			(Some(from), Some(to)) => Some(self.chain.read().blocks_with_bloom(bloom, from, to)),
			_ => None
		}
	}

	fn logs(&self, filter: Filter) -> Vec<LocalizedLogEntry> {
		let blocks = filter.bloom_possibilities().iter()
			.filter_map(|bloom| self.blocks_with_bloom(bloom, filter.from_block.clone(), filter.to_block.clone()))
			.flat_map(|m| m)
			// remove duplicate elements
			.collect::<HashSet<u64>>()
			.into_iter()
			.collect::<Vec<u64>>();

		self.chain.read().logs(blocks, |entry| filter.matches(entry), filter.limit)
	}

	fn filter_traces(&self, filter: TraceFilter) -> Option<Vec<LocalizedTrace>> {
		let start = self.block_number(filter.range.start);
		let end = self.block_number(filter.range.end);

		match (start, end) {
			(Some(s), Some(e)) => {
				let filter = trace::Filter {
					range: s as usize..e as usize,
					from_address: From::from(filter.from_address),
					to_address: From::from(filter.to_address),
				};

				let traces = self.tracedb.read().filter(&filter);
				Some(traces)
			},
			_ => None,
		}
	}

	fn trace(&self, trace: TraceId) -> Option<LocalizedTrace> {
		let trace_address = trace.address;
		self.transaction_address(trace.transaction)
			.and_then(|tx_address| {
				self.block_number(BlockID::Hash(tx_address.block_hash))
					.and_then(|number| self.tracedb.read().trace(number, tx_address.index, trace_address))
			})
	}

	fn transaction_traces(&self, transaction: TransactionID) -> Option<Vec<LocalizedTrace>> {
		self.transaction_address(transaction)
			.and_then(|tx_address| {
				self.block_number(BlockID::Hash(tx_address.block_hash))
					.and_then(|number| self.tracedb.read().transaction_traces(number, tx_address.index))
			})
	}

	fn block_traces(&self, block: BlockID) -> Option<Vec<LocalizedTrace>> {
		self.block_number(block)
			.and_then(|number| self.tracedb.read().block_traces(number))
	}

	fn last_hashes(&self) -> LastHashes {
		(*self.build_last_hashes(self.chain.read().best_block_hash())).clone()
	}

	fn queue_transactions(&self, transactions: Vec<Bytes>) {
		if self.queue_transactions.load(AtomicOrdering::Relaxed) > MAX_TX_QUEUE_SIZE {
			debug!("Ignoring {} transactions: queue is full", transactions.len());
		} else {
			let len = transactions.len();
			match self.io_channel.send(ClientIoMessage::NewTransactions(transactions)) {
				Ok(_) => {
					self.queue_transactions.fetch_add(len, AtomicOrdering::SeqCst);
				}
				Err(e) => {
					debug!("Ignoring {} transactions: error queueing: {}", len, e);
				}
			}
		}
	}

	fn pending_transactions(&self) -> Vec<SignedTransaction> {
		self.miner.pending_transactions(self.chain.read().best_block_number())
	}
}

impl MiningBlockChainClient for Client {
	fn prepare_open_block(&self, author: Address, gas_range_target: (U256, U256), extra_data: Bytes) -> OpenBlock {
		let engine = &*self.engine;
		let chain = self.chain.read();
		let h = chain.best_block_hash();

		let mut open_block = OpenBlock::new(
			engine,
			self.factories.clone(),
			false,	// TODO: this will need to be parameterised once we want to do immediate mining insertion.
			self.state_db.lock().boxed_clone_canon(&h),
			&chain.block_header(&h).expect("h is best block hash: so its header must exist: qed"),
			self.build_last_hashes(h.clone()),
			author,
			gas_range_target,
			extra_data,
		).expect("OpenBlock::new only fails if parent state root invalid; state root of best block's header is never invalid; qed");

		// Add uncles
		chain
			.find_uncle_headers(&h, engine.maximum_uncle_age())
			.unwrap_or_else(Vec::new)
			.into_iter()
			.take(engine.maximum_uncle_count())
			.foreach(|h| {
				open_block.push_uncle(h).expect("pushing maximum_uncle_count;
												open_block was just created;
												push_uncle is not ok only if more than maximum_uncle_count is pushed;
												so all push_uncle are Ok;
												qed");
			});

		open_block
	}

	fn vm_factory(&self) -> &EvmFactory {
		&self.factories.vm
	}

	fn import_sealed_block(&self, block: SealedBlock) -> ImportResult {
		let _import_lock = self.import_lock.lock();
		let _timer = PerfTimer::new("import_sealed_block");
		let start = precise_time_ns();

		let h = block.header().hash();
		let number = block.header().number();

		let block_data = block.rlp_bytes();
		let route = self.commit_block(block, &h, &block_data);
		trace!(target: "client", "Imported sealed block #{} ({})", number, h);
		self.state_db.lock().sync_cache(&route.enacted, &route.retracted, false);

		let (enacted, retracted) = self.calculate_enacted_retracted(&[route]);
		self.miner.chain_new_blocks(self, &[h.clone()], &[], &enacted, &retracted);

		self.notify(|notify| {
			notify.new_blocks(
				vec![h.clone()],
				vec![],
				enacted.clone(),
				retracted.clone(),
				vec![h.clone()],
				precise_time_ns() - start,
			);
		});
		self.db.read().flush().expect("DB flush failed.");
		Ok(h)
	}
}

impl MayPanic for Client {
	fn on_panic<F>(&self, closure: F) where F: OnPanicListener {
		self.panic_handler.on_panic(closure);
	}
}<|MERGE_RESOLUTION|>--- conflicted
+++ resolved
@@ -414,16 +414,6 @@
 		let number = block.header().number();
 		let parent = block.header().parent_hash().clone();
 		let chain = self.chain.read();
-<<<<<<< HEAD
-=======
-		// Are we committing an era?
-		let ancient = if number >= HISTORY {
-			let n = number - HISTORY;
-			Some((n, chain.block_hash(n).expect("only verified blocks can be commited; verified block has hash; qed")))
-		} else {
-			None
-		};
->>>>>>> 4bcc9e3b
 
 		// Commit results
 		let receipts = block.receipts().to_owned();
@@ -438,19 +428,14 @@
 		// CHECK! I *think* this is fine, even if the state_root is equal to another
 		// already-imported block of the same number.
 		// TODO: Prove it with a test.
-<<<<<<< HEAD
-		let mut db = block.drain();
-
-		db.journal_under(&mut batch, number, hash).expect("DB commit failed");
+		let mut state = block.drain();
+
+		state.journal_under(&mut batch, number, hash).expect("DB commit failed");
 
 		if number >= HISTORY {
 			let n = number - HISTORY;
-			db.mark_canonical(&mut batch, n, &chain.block_hash(n).unwrap()).expect("DB commit failed");
-		}
-=======
-		let mut state = block.drain();
-		state.commit(&mut batch, number, hash, ancient).expect("DB commit failed.");
->>>>>>> 4bcc9e3b
+			state.mark_canonical(&mut batch, n, &chain.block_hash(n).unwrap()).expect("DB commit failed");
+		}
 
 		let route = chain.insert_block(&mut batch, block_data, receipts);
 		self.tracedb.read().import(&mut batch, TraceImportRequest {
@@ -460,6 +445,7 @@
 			enacted: route.enacted.clone(),
 			retracted: route.retracted.len()
 		});
+
 		let is_canon = route.enacted.last().map_or(false, |h| h == hash);
 		state.sync_cache(&route.enacted, &route.retracted, is_canon);
 		// Final commit to the DB
