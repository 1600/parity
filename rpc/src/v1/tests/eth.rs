// Copyright 2016 Ethcore (UK) Ltd.
// This file is part of Parity.

// Parity is free software: you can redistribute it and/or modify
// it under the terms of the GNU General Public License as published by
// the Free Software Foundation, either version 3 of the License, or
// (at your option) any later version.

// Parity is distributed in the hope that it will be useful,
// but WITHOUT ANY WARRANTY; without even the implied warranty of
// MERCHANTABILITY or FITNESS FOR A PARTICULAR PURPOSE.  See the
// GNU General Public License for more details.

// You should have received a copy of the GNU General Public License
// along with Parity.  If not, see <http://www.gnu.org/licenses/>.

//! rpc integration tests.
use std::sync::Arc;
use std::time::Duration;

use ethcore::client::{BlockChainClient, Client, ClientConfig};
use ethcore::ids::BlockID;
use ethcore::spec::{Genesis, Spec};
use ethcore::block::Block;
use ethcore::views::BlockView;
use ethcore::ethereum;
<<<<<<< HEAD
use ethcore::miner::{MinerOptions, GasPricer, MinerService, ExternalMiner, Miner, PendingSet, GasLimit};
=======
use ethcore::miner::{MinerOptions, Banning, GasPricer, MinerService, ExternalMiner, Miner, PendingSet, PrioritizationStrategy, GasLimit};
>>>>>>> b3d502ba
use ethcore::account_provider::AccountProvider;
use devtools::RandomTempPath;
use util::Hashable;
use io::IoChannel;
use util::{U256, H256, Uint, Address};
use jsonrpc_core::IoHandler;
use ethjson::blockchain::BlockChain;

use v1::impls::{EthClient, EthSigningUnsafeClient};
use v1::types::U256 as NU256;
use v1::traits::eth::Eth;
use v1::traits::eth_signing::EthSigning;
use v1::tests::helpers::{TestSnapshotService, TestSyncProvider, Config};

fn account_provider() -> Arc<AccountProvider> {
	Arc::new(AccountProvider::transient_provider())
}

fn sync_provider() -> Arc<TestSyncProvider> {
	Arc::new(TestSyncProvider::new(Config {
		network_id: U256::from(3),
		num_peers: 120,
	}))
}

fn miner_service(spec: &Spec, accounts: Arc<AccountProvider>) -> Arc<Miner> {
	Miner::new(
		MinerOptions {
			new_work_notify: vec![],
			force_sealing: true,
			reseal_on_external_tx: true,
			reseal_on_own_tx: true,
			tx_queue_size: 1024,
			tx_gas_limit: !U256::zero(),
<<<<<<< HEAD
			tx_queue_gas_limit: GasLimit::None,
=======
			tx_queue_strategy: PrioritizationStrategy::GasPriceOnly,
			tx_queue_gas_limit: GasLimit::None,
			tx_queue_banning: Banning::Disabled,
>>>>>>> b3d502ba
			pending_set: PendingSet::SealingOrElseQueue,
			reseal_min_period: Duration::from_secs(0),
			work_queue_size: 50,
			enable_resubmission: true,
		},
		GasPricer::new_fixed(20_000_000_000u64.into()),
		&spec,
		Some(accounts),
	)
}

fn snapshot_service() -> Arc<TestSnapshotService> {
	Arc::new(TestSnapshotService::new())
}

fn make_spec(chain: &BlockChain) -> Spec {
	let genesis = Genesis::from(chain.genesis());
	let mut spec = ethereum::new_frontier_test();
	let state = chain.pre_state.clone().into();
	spec.set_genesis_state(state);
	spec.overwrite_genesis_params(genesis);
	assert!(spec.is_state_root_valid());
	spec
}

struct EthTester {
	client: Arc<Client>,
	_miner: Arc<MinerService>,
	_snapshot: Arc<TestSnapshotService>,
	accounts: Arc<AccountProvider>,
	handler: IoHandler,
}

impl EthTester {
	fn from_chain(chain: &BlockChain) -> Self {
		let tester = Self::from_spec(make_spec(chain));

		for b in &chain.blocks_rlp() {
			if Block::is_good(&b) {
				let _ = tester.client.import_block(b.clone());
				tester.client.flush_queue();
				tester.client.import_verified_blocks();
			}
		}

		tester.client.flush_queue();

		assert!(tester.client.chain_info().best_block_hash == chain.best_block.clone().into());
		tester
	}

	fn from_spec(spec: Spec) -> Self {
		let dir = RandomTempPath::new();
		let account_provider = account_provider();
		let miner_service = miner_service(&spec, account_provider.clone());
		let snapshot_service = snapshot_service();

		let db_config = ::util::kvdb::DatabaseConfig::with_columns(::ethcore::db::NUM_COLUMNS);
		let client = Client::new(
			ClientConfig::default(),
			&spec,
			dir.as_path(),
			miner_service.clone(),
			IoChannel::disconnected(),
			&db_config
		).unwrap();
		let sync_provider = sync_provider();
		let external_miner = Arc::new(ExternalMiner::default());

		let eth_client = EthClient::new(
			&client,
			&snapshot_service,
			&sync_provider,
			&account_provider,
			&miner_service,
			&external_miner,
			Default::default(),
		);
		let eth_sign = EthSigningUnsafeClient::new(
			&client,
			&account_provider,
			&miner_service
		);

		let handler = IoHandler::new();
		handler.add_delegate(eth_client.to_delegate());
		handler.add_delegate(eth_sign.to_delegate());

		EthTester {
			_miner: miner_service,
			_snapshot: snapshot_service,
			client: client,
			accounts: account_provider,
			handler: handler,
		}
	}
}

#[test]
fn harness_works() {
	let chain: BlockChain = extract_chain!("BlockchainTests/bcUncleTest");
	let _ = EthTester::from_chain(&chain);
}

#[test]
fn eth_get_balance() {
	let chain = extract_chain!("BlockchainTests/bcWalletTest", "wallet2outOf3txs");
	let tester = EthTester::from_chain(&chain);
	// final account state
	let req_latest = r#"{
		"jsonrpc": "2.0",
		"method": "eth_getBalance",
		"params": ["0xaaaf5374fce5edbc8e2a8697c15331677e6ebaaa", "latest"],
		"id": 1
	}"#;
	let res_latest = r#"{"jsonrpc":"2.0","result":"0x9","id":1}"#.to_owned();
	assert_eq!(tester.handler.handle_request_sync(req_latest).unwrap(), res_latest);

	// non-existant account
	let req_new_acc = r#"{
		"jsonrpc": "2.0",
		"method": "eth_getBalance",
		"params": ["0xaaaaaaaaaaaaaaaaaaaaaaaaaaaaaaaaaaaaaaaa"],
		"id": 3
	}"#;

	let res_new_acc = r#"{"jsonrpc":"2.0","result":"0x0","id":3}"#.to_owned();
	assert_eq!(tester.handler.handle_request_sync(req_new_acc).unwrap(), res_new_acc);
}

#[test]
fn eth_block_number() {
	let chain = extract_chain!("BlockchainTests/bcRPC_API_Test");
	let tester = EthTester::from_chain(&chain);
	let req_number = r#"{
		"jsonrpc": "2.0",
		"method": "eth_blockNumber",
		"params": [],
		"id": 1
	}"#;

	let res_number = r#"{"jsonrpc":"2.0","result":"0x20","id":1}"#.to_owned();
	assert_eq!(tester.handler.handle_request_sync(req_number).unwrap(), res_number);
}

// a frontier-like test with an expanded gas limit and balance on known account.
const TRANSACTION_COUNT_SPEC: &'static [u8] = br#"{
	"name": "Frontier (Test)",
	"engine": {
		"Ethash": {
			"params": {
				"gasLimitBoundDivisor": "0x0400",
				"minimumDifficulty": "0x020000",
				"difficultyBoundDivisor": "0x0800",
				"durationLimit": "0x0d",
				"blockReward": "0x4563918244F40000",
				"registrar" : "0xc6d9d2cd449a754c494264e1809c50e34d64562b",
				"homesteadTransition": "0xffffffffffffffff",
				"daoHardforkTransition": "0xffffffffffffffff",
				"daoHardforkBeneficiary": "0x0000000000000000000000000000000000000000",
				"daoHardforkAccounts": []
			}
		}
	},
	"params": {
		"accountStartNonce": "0x00",
		"maximumExtraDataSize": "0x20",
		"minGasLimit": "0x50000",
		"networkID" : "0x1"
	},
	"genesis": {
		"seal": {
			"ethereum": {
				"nonce": "0x0000000000000042",
				"mixHash": "0x0000000000000000000000000000000000000000000000000000000000000000"
			}
		},
		"difficulty": "0x400000000",
		"author": "0x0000000000000000000000000000000000000000",
		"timestamp": "0x00",
		"parentHash": "0x0000000000000000000000000000000000000000000000000000000000000000",
		"extraData": "0x11bbe8db4e347b4e8c937c1c8370e4b5ed33adb3db69cbdb7a38e1e50b1b82fa",
		"gasLimit": "0x50000"
	},
	"accounts": {
		"0000000000000000000000000000000000000001": { "builtin": { "name": "ecrecover", "pricing": { "linear": { "base": 3000, "word": 0 } } } },
		"0000000000000000000000000000000000000002": { "builtin": { "name": "sha256", "pricing": { "linear": { "base": 60, "word": 12 } } } },
		"0000000000000000000000000000000000000003": { "builtin": { "name": "ripemd160", "pricing": { "linear": { "base": 600, "word": 120 } } } },
		"0000000000000000000000000000000000000004": { "builtin": { "name": "identity", "pricing": { "linear": { "base": 15, "word": 3 } } } },
		"faa34835af5c2ea724333018a515fbb7d5bc0b33": { "balance": "10000000000000", "nonce": "0" }
	}
}
"#;

const POSITIVE_NONCE_SPEC: &'static [u8] = br#"{
	"name": "Frontier (Test)",
	"engine": {
		"Ethash": {
			"params": {
				"gasLimitBoundDivisor": "0x0400",
				"minimumDifficulty": "0x020000",
				"difficultyBoundDivisor": "0x0800",
				"durationLimit": "0x0d",
				"blockReward": "0x4563918244F40000",
				"registrar" : "0xc6d9d2cd449a754c494264e1809c50e34d64562b",
				"homesteadTransition": "0xffffffffffffffff",
				"daoHardforkTransition": "0xffffffffffffffff",
				"daoHardforkBeneficiary": "0x0000000000000000000000000000000000000000",
				"daoHardforkAccounts": []
			}
		}
	},
	"params": {
		"accountStartNonce": "0x0100",
		"maximumExtraDataSize": "0x20",
		"minGasLimit": "0x50000",
		"networkID" : "0x1"
	},
	"genesis": {
		"seal": {
			"ethereum": {
				"nonce": "0x0000000000000042",
				"mixHash": "0x0000000000000000000000000000000000000000000000000000000000000000"
			}
		},
		"difficulty": "0x400000000",
		"author": "0x0000000000000000000000000000000000000000",
		"timestamp": "0x00",
		"parentHash": "0x0000000000000000000000000000000000000000000000000000000000000000",
		"extraData": "0x11bbe8db4e347b4e8c937c1c8370e4b5ed33adb3db69cbdb7a38e1e50b1b82fa",
		"gasLimit": "0x50000"
	},
	"accounts": {
		"0000000000000000000000000000000000000001": { "builtin": { "name": "ecrecover", "pricing": { "linear": { "base": 3000, "word": 0 } } } },
		"0000000000000000000000000000000000000002": { "builtin": { "name": "sha256", "pricing": { "linear": { "base": 60, "word": 12 } } } },
		"0000000000000000000000000000000000000003": { "builtin": { "name": "ripemd160", "pricing": { "linear": { "base": 600, "word": 120 } } } },
		"0000000000000000000000000000000000000004": { "builtin": { "name": "identity", "pricing": { "linear": { "base": 15, "word": 3 } } } },
		"faa34835af5c2ea724333018a515fbb7d5bc0b33": { "balance": "10000000000000", "nonce": "0" }
	}
}
"#;

#[test]
fn eth_transaction_count() {
	let secret = "8a283037bb19c4fed7b1c569e40c7dcff366165eb869110a1b11532963eb9cb2".into();
	let tester = EthTester::from_spec(Spec::load(TRANSACTION_COUNT_SPEC).expect("invalid chain spec"));
	let address = tester.accounts.insert_account(secret, "").unwrap();
	tester.accounts.unlock_account_permanently(address, "".into()).unwrap();

	let req_before = r#"{
		"jsonrpc": "2.0",
		"method": "eth_getTransactionCount",
		"params": [""#.to_owned() + format!("0x{:?}", address).as_ref() + r#"", "latest"],
		"id": 15
	}"#;

	let res_before = r#"{"jsonrpc":"2.0","result":"0x0","id":15}"#;

	assert_eq!(tester.handler.handle_request_sync(&req_before).unwrap(), res_before);

	let req_send_trans = r#"{
		"jsonrpc": "2.0",
		"method": "eth_sendTransaction",
		"params": [{
			"from": ""#.to_owned() + format!("0x{:?}", address).as_ref() + r#"",
			"to": "0xd46e8dd67c5d32be8058bb8eb970870f07244567",
			"gas": "0x30000",
			"gasPrice": "0x1",
			"value": "0x9184e72a"
		}],
		"id": 16
	}"#;

	// dispatch the transaction.
	tester.handler.handle_request_sync(&req_send_trans).unwrap();

	// we have submitted the transaction -- but this shouldn't be reflected in a "latest" query.
	let req_after_latest = r#"{
		"jsonrpc": "2.0",
		"method": "eth_getTransactionCount",
		"params": [""#.to_owned() + format!("0x{:?}", address).as_ref() + r#"", "latest"],
		"id": 17
	}"#;

	let res_after_latest = r#"{"jsonrpc":"2.0","result":"0x0","id":17}"#;

	assert_eq!(&tester.handler.handle_request_sync(&req_after_latest).unwrap(), res_after_latest);

	// the pending transactions should have been updated.
	let req_after_pending = r#"{
		"jsonrpc": "2.0",
		"method": "eth_getTransactionCount",
		"params": [""#.to_owned() + format!("0x{:?}", address).as_ref() + r#"", "pending"],
		"id": 18
	}"#;

	let res_after_pending = r#"{"jsonrpc":"2.0","result":"0x1","id":18}"#;

	assert_eq!(&tester.handler.handle_request_sync(&req_after_pending).unwrap(), res_after_pending);
}

fn verify_transaction_counts(name: String, chain: BlockChain) {
	struct PanicHandler(String);
	impl Drop for PanicHandler {
		fn drop(&mut self) {
			if ::std::thread::panicking() {
				println!("Test failed: {}", self.0);
			}
		}
	}

	let _panic = PanicHandler(name);

	fn by_hash(hash: H256, count: usize, id: &mut usize) -> (String, String) {
		let req = r#"{
			"jsonrpc": "2.0",
			"method": "eth_getBlockTransactionCountByHash",
			"params": [
				""#.to_owned() + format!("0x{:?}", hash).as_ref() + r#""
			],
			"id": "# + format!("{}", *id).as_ref() + r#"
		}"#;

		let res = r#"{"jsonrpc":"2.0","result":""#.to_owned()
			+ format!("0x{:x}", count).as_ref()
			+ r#"","id":"#
			+ format!("{}", *id).as_ref() + r#"}"#;
		*id += 1;
		(req, res)
	}

	fn by_number(num: u64, count: usize, id: &mut usize) -> (String, String) {
		let req = r#"{
			"jsonrpc": "2.0",
			"method": "eth_getBlockTransactionCountByNumber",
			"params": [
				"#.to_owned() + &::serde_json::to_string(&NU256::from(num)).unwrap() + r#"
			],
			"id": "# + format!("{}", *id).as_ref() + r#"
		}"#;

		let res = r#"{"jsonrpc":"2.0","result":""#.to_owned()
			+ format!("0x{:x}", count).as_ref()
			+ r#"","id":"#
			+ format!("{}", *id).as_ref() + r#"}"#;
		*id += 1;
		(req, res)
	}

	let tester = EthTester::from_chain(&chain);

	let mut id = 1;
	for b in chain.blocks_rlp().iter().filter(|b| Block::is_good(b)).map(|b| BlockView::new(b)) {
		let count = b.transactions_count();

		let hash = b.sha3();
		let number = b.header_view().number();

		let (req, res) = by_hash(hash, count, &mut id);
		assert_eq!(tester.handler.handle_request_sync(&req), Some(res));

		// uncles can share block numbers, so skip them.
		if tester.client.block_hash(BlockID::Number(number)) == Some(hash) {
			let (req, res) = by_number(number, count, &mut id);
			assert_eq!(tester.handler.handle_request_sync(&req), Some(res));
		}
	}
}

#[test]
fn starting_nonce_test() {
	let tester = EthTester::from_spec(Spec::load(POSITIVE_NONCE_SPEC).expect("invalid chain spec"));
	let address = Address::from(10);

	let sample = tester.handler.handle_request_sync(&(r#"
		{
			"jsonrpc": "2.0",
			"method": "eth_getTransactionCount",
			"params": [""#.to_owned() + format!("0x{:?}", address).as_ref() + r#"", "latest"],
			"id": 15
		}
		"#)
	).unwrap();

	assert_eq!(r#"{"jsonrpc":"2.0","result":"0x100","id":15}"#, &sample);
}

register_test!(eth_transaction_count_1, verify_transaction_counts, "BlockchainTests/bcWalletTest");
register_test!(eth_transaction_count_2, verify_transaction_counts, "BlockchainTests/bcTotalDifficultyTest");
register_test!(eth_transaction_count_3, verify_transaction_counts, "BlockchainTests/bcGasPricerTest");<|MERGE_RESOLUTION|>--- conflicted
+++ resolved
@@ -24,11 +24,7 @@
 use ethcore::block::Block;
 use ethcore::views::BlockView;
 use ethcore::ethereum;
-<<<<<<< HEAD
-use ethcore::miner::{MinerOptions, GasPricer, MinerService, ExternalMiner, Miner, PendingSet, GasLimit};
-=======
 use ethcore::miner::{MinerOptions, Banning, GasPricer, MinerService, ExternalMiner, Miner, PendingSet, PrioritizationStrategy, GasLimit};
->>>>>>> b3d502ba
 use ethcore::account_provider::AccountProvider;
 use devtools::RandomTempPath;
 use util::Hashable;
@@ -63,13 +59,9 @@
 			reseal_on_own_tx: true,
 			tx_queue_size: 1024,
 			tx_gas_limit: !U256::zero(),
-<<<<<<< HEAD
-			tx_queue_gas_limit: GasLimit::None,
-=======
 			tx_queue_strategy: PrioritizationStrategy::GasPriceOnly,
 			tx_queue_gas_limit: GasLimit::None,
 			tx_queue_banning: Banning::Disabled,
->>>>>>> b3d502ba
 			pending_set: PendingSet::SealingOrElseQueue,
 			reseal_min_period: Duration::from_secs(0),
 			work_queue_size: 50,
